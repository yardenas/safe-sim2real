--- conflicted
+++ resolved
@@ -66,11 +66,7 @@
         robustness = rb.RAMU(**cfg.agent.cost_robustness)
     elif cfg.agent.cost_robustness.name == "ucb_cost":
         robustness = rb.UCBCost(
-<<<<<<< HEAD
-            cfg.agent.cost_robustness.cost_penalty, cfg.agent.cost_robustness.beta
-=======
             cfg.agent.cost_robustness.cost_penalty, cfg.agent.cost_robustness.alpha
->>>>>>> 69f26a6b
         )
     else:
         raise ValueError("Unknown robustness")
