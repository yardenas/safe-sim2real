# Copyright 2024 The Brax Authors.
#
# Licensed under the Apache License, Version 2.0 (the "License");
# you may not use this file except in compliance with the License.
# You may obtain a copy of the License at
#
#     http://www.apache.org/licenses/LICENSE-2.0
#
# Unless required by applicable law or agreed to in writing, software
# distributed under the License is distributed on an "AS IS" BASIS,
# WITHOUT WARRANTIES OR CONDITIONS OF ANY KIND, either express or implied.
# See the License for the specific language governing permissions and
# limitations under the License.

"""SAC networks."""

<<<<<<< HEAD
from typing import Any, Callable, Sequence, TypeVar
=======
from typing import Any, Callable, Mapping, Protocol, Sequence, TypeVar
>>>>>>> bbbb1ce0

import brax.training.agents.sac.networks as sac_networks
import flax
import jax
import jax.nn as jnn
import jax.numpy as jnp
from brax.training import distribution, networks, types
from flax import linen

ActivationFn = Callable[[jnp.ndarray], jnp.ndarray]
Initializer = Callable[..., Any]

make_inference_fn = sac_networks.make_inference_fn
NetworkType = TypeVar("NetworkType", covariant=True)


@flax.struct.dataclass
class SafeSACNetworks:
    policy_network: networks.FeedForwardNetwork
    qr_network: networks.FeedForwardNetwork
    parametric_action_distribution: distribution.ParametricDistribution
    qc_network: networks.FeedForwardNetwork | None


<<<<<<< HEAD
class BroNet(linen.Module):
    layer_sizes: Sequence[int]
    activation: Callable
    kernel_init: Callable = jax.nn.initializers.lecun_uniform()

    @linen.compact
    def __call__(self, x):
        assert all(size == self.layer_sizes[0] for size in self.layer_sizes[:-1])
        x = linen.Dense(features=self.layer_sizes[0], kernel_init=self.kernel_init)(x)
        x = linen.LayerNorm()(x)
        x = self.activation(x)
        for _ in range(len(self.layer_sizes)):
            residual = x
            x = linen.Dense(features=self.layer_sizes[0], kernel_init=self.kernel_init)(
                x
            )
            x = linen.LayerNorm()(x)
            x = self.activation(x)
            x = linen.Dense(features=self.layer_sizes[0], kernel_init=self.kernel_init)(
                x
            )
            x = linen.LayerNorm()(x)
            x += residual
        return x
=======
class NetworkFactory(Protocol[NetworkType]):
    def __call__(
        self,
        observation_size: int,
        action_size: int,
        preprocess_observations_fn: types.PreprocessObservationFn = types.identity_observation_preprocessor,
        *,
        safe: bool = False,
    ) -> NetworkType:
        pass
>>>>>>> bbbb1ce0


class MLP(linen.Module):
    layer_sizes: Sequence[int]
    activation: Callable
    kernel_init: Callable = jax.nn.initializers.lecun_uniform()

    @linen.compact
    def __call__(self, x):
        for i, size in enumerate(self.layer_sizes):
            x = linen.Dense(features=size, kernel_init=self.kernel_init)(x)
            if i < len(self.layer_sizes) - 1:
                x = linen.LayerNorm()(x)
                x = self.activation(x)
        return x


def _get_obs_state_size(obs_size: types.ObservationSize, obs_key: str) -> int:
    obs_size = obs_size[obs_key] if isinstance(obs_size, Mapping) else obs_size
    return jax.tree_util.tree_flatten(obs_size)[0][-1]


def make_q_network(
    obs_size: types.ObservationSize,
    action_size: int,
    preprocess_observations_fn: types.PreprocessObservationFn = types.identity_observation_preprocessor,
    hidden_layer_sizes: Sequence[int] = (256, 256),
    activation: ActivationFn = linen.relu,
    n_critics: int = 2,
<<<<<<< HEAD
    use_bro: bool = True,
=======
    obs_key: str = "state",
>>>>>>> bbbb1ce0
) -> networks.FeedForwardNetwork:
    """Creates a value network."""

    class QModule(linen.Module):
        """Q Module."""

        n_critics: int

        @linen.compact
        def __call__(self, obs: jnp.ndarray, actions: jnp.ndarray):
            hidden = jnp.concatenate([obs, actions], axis=-1)
            res = []
            net = BroNet if use_bro else MLP
            for _ in range(self.n_critics):
                q = net(  # type: ignore
                    layer_sizes=list(hidden_layer_sizes) + [1],
                    activation=activation,
                    kernel_init=jax.nn.initializers.lecun_uniform(),
                )(hidden)
                res.append(q)
            return jnp.concatenate(res, axis=-1)

    q_module = QModule(n_critics=n_critics)

    def apply(processor_params, q_params, obs, actions):
        obs = preprocess_observations_fn(obs, processor_params)
        obs = obs if isinstance(obs, jax.Array) else obs[obs_key]
        return q_module.apply(q_params, obs, actions)

    obs_size = _get_obs_state_size(obs_size, obs_key)
    dummy_obs = jnp.zeros((1, obs_size))
    dummy_action = jnp.zeros((1, action_size))
    return networks.FeedForwardNetwork(
        init=lambda key: q_module.init(key, dummy_obs, dummy_action), apply=apply
    )


def make_sac_networks(
    observation_size: types.ObservationSize,
    action_size: int,
    preprocess_observations_fn: types.PreprocessObservationFn = types.identity_observation_preprocessor,
    hidden_layer_sizes: Sequence[int] = (256, 256),
    activation: networks.ActivationFn = linen.relu,
<<<<<<< HEAD
    use_bro: bool = True,
=======
    value_obs_key: str = "state",
    policy_obs_key: str = "state",
>>>>>>> bbbb1ce0
    *,
    safe: bool = False,
) -> SafeSACNetworks:
    """Make SAC networks."""
    parametric_action_distribution = distribution.NormalTanhDistribution(
        event_size=action_size
    )
    policy_network = networks.make_policy_network(
        parametric_action_distribution.param_size,
        observation_size,
        preprocess_observations_fn=preprocess_observations_fn,
        hidden_layer_sizes=hidden_layer_sizes,
        activation=activation,
        obs_key=policy_obs_key,
    )
    qr_network = make_q_network(
        observation_size,
        action_size,
        preprocess_observations_fn=preprocess_observations_fn,
        hidden_layer_sizes=hidden_layer_sizes,
        activation=activation,
<<<<<<< HEAD
        use_bro=use_bro,
=======
        obs_key=value_obs_key,
>>>>>>> bbbb1ce0
    )
    if safe:
        qc_network = make_q_network(
            observation_size,
            action_size,
            preprocess_observations_fn=preprocess_observations_fn,
            hidden_layer_sizes=hidden_layer_sizes,
            activation=activation,
            obs_key=value_obs_key,
        )
        old_apply = qc_network.apply
        qc_network.apply = lambda *args, **kwargs: jnn.softplus(
            old_apply(*args, **kwargs)
        )
    else:
        qc_network = None
    return SafeSACNetworks(
        policy_network=policy_network,
        qr_network=qr_network,
        qc_network=qc_network,
        parametric_action_distribution=parametric_action_distribution,
    )  # type: ignore<|MERGE_RESOLUTION|>--- conflicted
+++ resolved
@@ -14,11 +14,7 @@
 
 """SAC networks."""
 
-<<<<<<< HEAD
-from typing import Any, Callable, Sequence, TypeVar
-=======
-from typing import Any, Callable, Mapping, Protocol, Sequence, TypeVar
->>>>>>> bbbb1ce0
+from typing import Any, Callable, Mapping, Sequence, TypeVar
 
 import brax.training.agents.sac.networks as sac_networks
 import flax
@@ -43,7 +39,6 @@
     qc_network: networks.FeedForwardNetwork | None
 
 
-<<<<<<< HEAD
 class BroNet(linen.Module):
     layer_sizes: Sequence[int]
     activation: Callable
@@ -68,7 +63,8 @@
             x = linen.LayerNorm()(x)
             x += residual
         return x
-=======
+
+
 class NetworkFactory(Protocol[NetworkType]):
     def __call__(
         self,
@@ -79,7 +75,6 @@
         safe: bool = False,
     ) -> NetworkType:
         pass
->>>>>>> bbbb1ce0
 
 
 class MLP(linen.Module):
@@ -109,11 +104,8 @@
     hidden_layer_sizes: Sequence[int] = (256, 256),
     activation: ActivationFn = linen.relu,
     n_critics: int = 2,
-<<<<<<< HEAD
+    obs_key: str = "state",
     use_bro: bool = True,
-=======
-    obs_key: str = "state",
->>>>>>> bbbb1ce0
 ) -> networks.FeedForwardNetwork:
     """Creates a value network."""
 
@@ -157,12 +149,9 @@
     preprocess_observations_fn: types.PreprocessObservationFn = types.identity_observation_preprocessor,
     hidden_layer_sizes: Sequence[int] = (256, 256),
     activation: networks.ActivationFn = linen.relu,
-<<<<<<< HEAD
-    use_bro: bool = True,
-=======
     value_obs_key: str = "state",
     policy_obs_key: str = "state",
->>>>>>> bbbb1ce0
+    use_bro: bool = True,
     *,
     safe: bool = False,
 ) -> SafeSACNetworks:
@@ -184,11 +173,8 @@
         preprocess_observations_fn=preprocess_observations_fn,
         hidden_layer_sizes=hidden_layer_sizes,
         activation=activation,
-<<<<<<< HEAD
+        obs_key=value_obs_key,
         use_bro=use_bro,
-=======
-        obs_key=value_obs_key,
->>>>>>> bbbb1ce0
     )
     if safe:
         qc_network = make_q_network(
