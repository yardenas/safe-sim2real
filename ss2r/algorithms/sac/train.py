--- conflicted
+++ resolved
@@ -332,31 +332,19 @@
         params = checkpoint.load(restore_checkpoint_path)
         # FIXME (yarden): del params[-1]
         policy_optimizer_state = update_lr_schedule_count(
-<<<<<<< HEAD
-            restore_state(params[5], training_state.policy_optimizer_state), 0
-=======
             _restore_state(params[6], training_state.policy_optimizer_state), 0
->>>>>>> abc72228
         )
         alpha_optimizer_state = restore_state(
             params[6], training_state.alpha_optimizer_state
         )
         qr_optimizer_state = update_lr_schedule_count(
-<<<<<<< HEAD
-            restore_state(params[7], training_state.qr_optimizer_state), 0
-=======
             _restore_state(params[8], training_state.qr_optimizer_state), 0
->>>>>>> abc72228
         )
         if qc_optimizer is None:
             qc_optimizer_state = None
         else:
             qc_optimizer_state = update_lr_schedule_count(
-<<<<<<< HEAD
-                restore_state(params[8], training_state.qc_optimizer_state), 0
-=======
                 _restore_state(params[9], training_state.qc_optimizer_state), 0
->>>>>>> abc72228
             )
         training_state = training_state.replace(  # type: ignore
             normalizer_params=params[0],
