# Copyright 2024 The Brax Authors.
#
# Licensed under the Apache License, Version 2.0 (the "License");
# you may not use this file except in compliance with the License.
# You may obtain a copy of the License at
#
#     http://www.apache.org/licenses/LICENSE-2.0
#
# Unless required by applicable law or agreed to in writing, software
# distributed under the License is distributed on an "AS IS" BASIS,
# WITHOUT WARRANTIES OR CONDITIONS OF ANY KIND, either express or implied.
# See the License for the specific language governing permissions and
# limitations under the License.

"""Soft Actor-Critic training.

See: https://arxiv.org/pdf/1812.05905.pdf
"""

import functools
import time
from typing import Any, Callable, Mapping, Optional, Tuple, TypeAlias, Union

import flax
import jax
import jax.numpy as jnp
import optax
from absl import logging
from brax import envs
from brax.io import model
from brax.training import acting, replay_buffers, types
from brax.training.acme import running_statistics, specs
from brax.training.types import Params, PRNGKey
from brax.v1 import envs as envs_v1

import ss2r.algorithms.sac.losses as sac_losses
import ss2r.algorithms.sac.networks as sac_networks
from ss2r.algorithms.sac import gradients
from ss2r.algorithms.sac.penalizers import Penalizer
from ss2r.algorithms.sac.robustness import QTransformation, SACBase, SACCost, UCBCost
from ss2r.rl.evaluation import ConstraintsEvaluator

Metrics: TypeAlias = types.Metrics
Transition: TypeAlias = types.Transition
InferenceParams: TypeAlias = Tuple[running_statistics.NestedMeanStd, Params]

ReplayBufferState: TypeAlias = Any

make_float = lambda x, t: jax.tree.map(lambda y: y.astype(t), x)
float16 = functools.partial(make_float, t=jnp.float16)
float32 = functools.partial(make_float, t=jnp.float32)


@flax.struct.dataclass
class TrainingState:
    """Contains training state for the learner."""

    policy_optimizer_state: optax.OptState
    policy_params: Params
    qr_optimizer_state: optax.OptState
    qc_optimizer_state: optax.OptState | None
    qr_params: Params
    qc_params: Params | None
    target_qr_params: Params
    target_qc_params: Params | None
    gradient_steps: jnp.ndarray
    env_steps: jnp.ndarray
    alpha_optimizer_state: optax.OptState
    alpha_params: Params
    normalizer_params: running_statistics.RunningStatisticsState
    penalizer_params: Params


def _scan(f, init, xs, length=None, reverse=False, unroll=1, *, use_lax=True):
    if use_lax:
        return jax.lax.scan(f, init, xs, length=length, reverse=reverse, unroll=unroll)
    else:
        xs_flat, xs_tree = jax.tree_flatten(xs)
        carry = init
        ys = []
        maybe_reversed = reversed if reverse else lambda x: x
        for i in maybe_reversed(range(length)):
            xs_slice = [
                jax._src.lax.loops._index_array(i, jax._src.core.get_aval(x), x)
                for x in xs_flat
            ]
            carry, y = f(carry, jax.tree_unflatten(xs_tree, xs_slice))
        ys.append(y)
        stack = lambda *ys: jax.numpy.stack(ys)
        stacked_y = jax.tree_map(stack, *maybe_reversed(ys))
        return carry, stacked_y


def _init_training_state(
    key: PRNGKey,
    obs_size: int,
    sac_network: sac_networks.SafeSACNetworks,
    alpha_optimizer: optax.GradientTransformation,
    policy_optimizer: optax.GradientTransformation,
    qr_optimizer: optax.GradientTransformation,
    qc_optimizer: optax.GradientTransformation | None,
    penalizer_params: Params | None,
) -> TrainingState:
    """Inits the training state and replicates it over devices."""
    key_policy, key_qr, key_qc = jax.random.split(key, 3)
    log_alpha = jnp.asarray(0.0, dtype=jnp.float32)
    alpha_optimizer_state = alpha_optimizer.init(log_alpha)

    policy_params = sac_network.policy_network.init(key_policy)
    policy_optimizer_state = policy_optimizer.init(policy_params)
    qr_params = sac_network.qr_network.init(key_qr)
    if sac_network.qc_network is not None:
        qc_params = sac_network.qc_network.init(key_qr)
        assert qc_optimizer is not None
        qc_optimizer_state = qc_optimizer.init(qc_params)
    else:
        qc_params = None
        qc_optimizer_state = None
    qr_optimizer_state = qr_optimizer.init(qr_params)
    if isinstance(obs_size, Mapping):
        obs_shape = {
            k: specs.Array(v, jnp.dtype("float32")) for k, v in obs_size.items()
        }
    else:
        obs_shape = specs.Array((obs_size,), jnp.dtype("float32"))
    normalizer_params = running_statistics.init_state(obs_shape)

    training_state = TrainingState(
        policy_optimizer_state=policy_optimizer_state,
        policy_params=policy_params,
        qr_optimizer_state=qr_optimizer_state,
        qr_params=qr_params,
        target_qr_params=qr_params,
        qc_optimizer_state=qc_optimizer_state,
        qc_params=qc_params,
        target_qc_params=qc_params,
        gradient_steps=jnp.zeros(()),
        env_steps=jnp.zeros(()),
        alpha_optimizer_state=alpha_optimizer_state,
        alpha_params=log_alpha,
        normalizer_params=normalizer_params,
        penalizer_params=penalizer_params,
    )  #  type: ignore
    return training_state


def train(
    environment: Union[envs_v1.Env, envs.Env],
    num_timesteps,
    episode_length: int,
    action_repeat: int = 1,
    num_envs: int = 1,
    num_eval_envs: int = 128,
    wrap_env_fn: Optional[Callable[[Any], Any]] = None,
    learning_rate: float = 1e-4,
    critic_learning_rate: float = 1e-4,
    cost_critic_learning_rate: float = 1e-4,
    alpha_learning_rate: float = 3e-4,
    init_alpha: float | None = None,
    min_alpha: float = 0.0,
    discounting: float = 0.9,
    safety_discounting: float = 0.9,
    seed: int = 0,
    batch_size: int = 256,
    num_evals: int = 1,
    normalize_observations: bool = False,
    reward_scaling: float = 1.0,
    tau: float = 0.005,
    min_replay_size: int = 0,
    max_replay_size: Optional[int] = None,
    grad_updates_per_step: int = 1,
    deterministic_eval: bool = False,
    network_factory: sac_networks.NetworkFactory[
        sac_networks.SafeSACNetworks
    ] = sac_networks.make_sac_networks,
    progress_fn: Callable[[int, Metrics], None] = lambda *args: None,
    checkpoint_logdir: Optional[str] = None,
    eval_env: Optional[envs.Env] = None,
    safe: bool = False,
    safety_budget: float = float("inf"),
    penalizer: Penalizer | None = None,
    penalizer_params: Params | None = None,
    reward_robustness: QTransformation = SACBase(),
    cost_robustness: QTransformation = SACCost(),
    use_bro: bool = True,
):
    if min_replay_size >= num_timesteps:
        raise ValueError(
            "No training will happen because min_replay_size >= num_timesteps"
        )

    if safety_discounting != 1.0:
        safety_budget = (safety_budget / episode_length) / (1.0 - safety_discounting)
    logging.info(f"Episode safety budget: {safety_budget}")
    if max_replay_size is None:
        max_replay_size = num_timesteps
    # The number of environment steps executed for every `actor_step()` call.
    env_steps_per_actor_step = action_repeat * num_envs
    # equals to ceil(min_replay_size / env_steps_per_actor_step)
    num_prefill_actor_steps = -(-min_replay_size // num_envs)
    num_prefill_env_steps = num_prefill_actor_steps * env_steps_per_actor_step
    assert num_timesteps - num_prefill_env_steps >= 0
    num_evals_after_init = max(num_evals - 1, 1)
    # The number of run_one_sac_epoch calls per run_sac_training.
    # equals to
    # ceil(num_timesteps - num_prefill_env_steps /
    #      (num_evals_after_init * env_steps_per_actor_step))
    num_training_steps_per_epoch = -(
        -(num_timesteps - num_prefill_env_steps)
        // (num_evals_after_init * env_steps_per_actor_step)
    )
    env = environment
    if wrap_env_fn is not None:
        env = wrap_env_fn(env)
    rng = jax.random.PRNGKey(seed)
    obs_size = env.observation_size
    action_size = env.action_size
    normalize_fn = lambda x, y: x
    if normalize_observations:
        normalize_fn = running_statistics.normalize
    sac_network = network_factory(
        observation_size=obs_size,
        action_size=action_size,
        preprocess_observations_fn=normalize_fn,
        safe=safe,
        use_bro=use_bro,
    )
    make_policy = sac_networks.make_inference_fn(sac_network)
    alpha_optimizer = optax.adam(learning_rate=alpha_learning_rate)
    make_optimizer = lambda lr, grad_clip_norm: optax.chain(
        optax.clip_by_global_norm(grad_clip_norm),
        optax.adamw(learning_rate=lr),
    )
    policy_optimizer = make_optimizer(learning_rate, 1.0)
    qr_optimizer = make_optimizer(critic_learning_rate, 1.0)
    qc_optimizer = make_optimizer(cost_critic_learning_rate, 1.0) if safe else None
    if isinstance(obs_size, Mapping):
        dummy_obs = {k: jnp.zeros(v) for k, v in obs_size.items()}
    else:
        dummy_obs = jnp.zeros((obs_size,))
    dummy_action = jnp.zeros((action_size,))
    extras = {
        "state_extras": {
            "truncation": jnp.zeros(()),
        },
        "policy_extras": {},
    }
    if safe:
        extras["state_extras"]["cost"] = jnp.zeros(())  # type: ignore
<<<<<<< HEAD
    if propagation is not None:
=======
    if isinstance(cost_robustness, UCBCost):
>>>>>>> 291aa02a
        extras["state_extras"]["disagreement"] = jnp.zeros(())  # type: ignore
    dummy_transition = Transition(  # pytype: disable=wrong-arg-types  # jax-ndarray
        observation=dummy_obs,
        action=dummy_action,
        reward=jnp.zeros(()),
        discount=jnp.zeros(()),
        next_observation=dummy_obs,
        extras=extras,
    )
    dummy_transition = float16(dummy_transition)
    replay_buffer = replay_buffers.UniformSamplingQueue(
        max_replay_size=max_replay_size,
        dummy_data_sample=dummy_transition,
        sample_batch_size=batch_size * grad_updates_per_step,
    )
    alpha_loss, critic_loss, actor_loss = sac_losses.make_losses(
        sac_network=sac_network,
        reward_scaling=reward_scaling,
        discounting=discounting,
        safety_discounting=safety_discounting,
        action_size=action_size,
        init_alpha=init_alpha,
        use_bro=use_bro,
    )
    alpha_update = (
        gradients.gradient_update_fn(  # pytype: disable=wrong-arg-types  # jax-ndarray
            alpha_loss, alpha_optimizer, pmap_axis_name=None
        )
    )
    critic_update = (
        gradients.gradient_update_fn(  # pytype: disable=wrong-arg-types  # jax-ndarray
            critic_loss, qr_optimizer, pmap_axis_name=None
        )
    )
    if safe:
        cost_critic_update = gradients.gradient_update_fn(  # pytype: disable=wrong-arg-types  # jax-ndarray
            critic_loss, qc_optimizer, pmap_axis_name=None
        )
    actor_update = (
        gradients.gradient_update_fn(  # pytype: disable=wrong-arg-types  # jax-ndarray
            actor_loss, policy_optimizer, pmap_axis_name=None, has_aux=True
        )
    )

    def sgd_step(
        carry: Tuple[TrainingState, PRNGKey], transitions: Transition
    ) -> Tuple[Tuple[TrainingState, PRNGKey], Metrics]:
        training_state, key = carry

        key, key_alpha, key_critic, key_cost_critic, key_actor = jax.random.split(
            key, 5
        )
        alpha_loss, alpha_params, alpha_optimizer_state = alpha_update(
            training_state.alpha_params,
            training_state.policy_params,
            training_state.normalizer_params,
            transitions,
            key_alpha,
            optimizer_state=training_state.alpha_optimizer_state,
        )
        alpha = jnp.exp(training_state.alpha_params) + min_alpha
        critic_loss, qr_params, qr_optimizer_state = critic_update(
            training_state.qr_params,
            training_state.policy_params,
            training_state.normalizer_params,
            training_state.target_qr_params,
            alpha,
            transitions,
            key_critic,
            reward_robustness,
            optimizer_state=training_state.qr_optimizer_state,
            params=training_state.qr_params,
        )
        if safe:
            cost_critic_loss, qc_params, qc_optimizer_state = cost_critic_update(
                training_state.qc_params,
                training_state.policy_params,
                training_state.normalizer_params,
                training_state.target_qc_params,
                alpha,
                transitions,
                key_critic,
                cost_robustness,
                True,
                optimizer_state=training_state.qc_optimizer_state,
                params=training_state.qc_params,
            )
            cost_metrics = {
                "cost_critic_loss": cost_critic_loss,
            }
        else:
            cost_metrics = {}
            qc_params = None
            qc_optimizer_state = None
        (actor_loss, aux), policy_params, policy_optimizer_state = actor_update(
            training_state.policy_params,
            training_state.normalizer_params,
            training_state.qr_params,
            training_state.qc_params,
            alpha,
            transitions,
            key_actor,
            safety_budget,
            penalizer,
            training_state.penalizer_params,
            optimizer_state=training_state.policy_optimizer_state,
            params=training_state.policy_params,
        )
        polyak = lambda target, new: jax.tree_util.tree_map(
            lambda x, y: x * (1 - tau) + y * tau, target, new
        )
        new_target_qr_params = polyak(training_state.target_qr_params, qr_params)
        if safe:
            new_target_qc_params = polyak(training_state.target_qc_params, qc_params)
        else:
            new_target_qc_params = None
        if aux:
            new_penalizer_params = aux.pop("penalizer_params")
            additional_metrics = {
                **aux,
            }
        else:
            new_penalizer_params = training_state.penalizer_params
            additional_metrics = {}

        metrics = {
            "critic_loss": critic_loss,
            "actor_loss": actor_loss,
            "alpha_loss": alpha_loss,
            "alpha": jnp.exp(alpha_params),
            **cost_metrics,
            **additional_metrics,
        }
        new_training_state = TrainingState(
            policy_optimizer_state=policy_optimizer_state,
            policy_params=policy_params,
            qr_optimizer_state=qr_optimizer_state,
            qc_optimizer_state=qc_optimizer_state,
            qr_params=qr_params,
            qc_params=qc_params,
            target_qr_params=new_target_qr_params,
            target_qc_params=new_target_qc_params,
            gradient_steps=training_state.gradient_steps + 1,
            env_steps=training_state.env_steps,
            alpha_optimizer_state=alpha_optimizer_state,
            alpha_params=alpha_params,
            normalizer_params=training_state.normalizer_params,
            penalizer_params=new_penalizer_params,
        )  # type: ignore
        return (new_training_state, key), metrics

    def get_experience(
        normalizer_params: running_statistics.RunningStatisticsState,
        policy_params: Params,
        env_state: Union[envs.State, envs_v1.State],
        buffer_state: ReplayBufferState,
        key: PRNGKey,
    ) -> Tuple[
        running_statistics.RunningStatisticsState,
        Union[envs.State, envs_v1.State],
        ReplayBufferState,
    ]:
        policy = make_policy((normalizer_params, policy_params))
        extra_fields = ("truncation",)
        if safe:
            extra_fields += ("cost",)  # type: ignore
        if isinstance(cost_robustness, UCBCost):
            extra_fields += ("disagreement",)  # type: ignore
        # TODO (yarden): if I ever need to sample states based on value functions
        # one way to code it is to add a function to the StatePropagation wrapper
        # that receives a function that takes states and returns their corresponding value functions
        env_state, transitions = acting.actor_step(
            env, env_state, policy, key, extra_fields=extra_fields
        )
        normalizer_params = running_statistics.update(
            normalizer_params, transitions.observation
        )
        buffer_state = replay_buffer.insert(buffer_state, float16(transitions))
        return normalizer_params, env_state, buffer_state

    def run_experience_step(
        training_state: TrainingState,
        env_state: envs.State,
        buffer_state: ReplayBufferState,
        key: PRNGKey,
    ) -> Tuple[TrainingState, envs.State, ReplayBufferState, PRNGKey]:
        """Runs the non-jittable experience collection step."""
        experience_key, training_key = jax.random.split(key)
        normalizer_params, env_state, buffer_state = get_experience(
            training_state.normalizer_params,
            training_state.policy_params,
            env_state,
            buffer_state,
            experience_key,
        )
        training_state = training_state.replace(  # type: ignore
            normalizer_params=normalizer_params,
            env_steps=training_state.env_steps + env_steps_per_actor_step,
        )
        return training_state, env_state, buffer_state, training_key

    @jax.jit
    def training_step_jitted(
        training_state: TrainingState,
        buffer_state: ReplayBufferState,
        training_key: PRNGKey,
    ) -> Tuple[TrainingState, ReplayBufferState, Metrics]:
        """Runs the jittable training step after experience collection."""
        buffer_state, transitions = replay_buffer.sample(buffer_state)
        transitions = float32(transitions)
        # Change the front dimension of transitions so 'update_step' is called
        # grad_updates_per_step times by the scan.
        transitions = jax.tree_util.tree_map(
            lambda x: jnp.reshape(x, (grad_updates_per_step, -1) + x.shape[1:]),
            transitions,
        )
        (training_state, _), metrics = jax.lax.scan(
            sgd_step, (training_state, training_key), transitions
        )
        metrics["buffer_current_size"] = replay_buffer.size(buffer_state)
        return training_state, buffer_state, metrics

    def training_step(
        training_state: TrainingState,
        env_state: envs.State,
        buffer_state: ReplayBufferState,
        key: PRNGKey,
    ) -> Tuple[TrainingState, envs.State, ReplayBufferState, Metrics]:
        """Splits training into experience collection and a jitted training step."""
        training_state, env_state, buffer_state, training_key = run_experience_step(
            training_state, env_state, buffer_state, key
        )
        training_state, buffer_state, training_metrics = training_step_jitted(
            training_state, buffer_state, training_key
        )
        training_metrics |= env_state.metrics
        return training_state, env_state, buffer_state, training_metrics

    def prefill_replay_buffer(
        training_state: TrainingState,
        env_state: envs.State,
        buffer_state: ReplayBufferState,
        key: PRNGKey,
    ) -> Tuple[TrainingState, envs.State, ReplayBufferState, PRNGKey]:
        def f(carry, unused):
            del unused
            training_state, env_state, buffer_state, key = carry
            key, new_key = jax.random.split(key)
            new_normalizer_params, env_state, buffer_state = get_experience(
                training_state.normalizer_params,
                training_state.policy_params,
                env_state,
                buffer_state,
                key,
            )
            new_training_state = training_state.replace(
                normalizer_params=new_normalizer_params,
                env_steps=training_state.env_steps + env_steps_per_actor_step,
            )
            return (new_training_state, env_state, buffer_state, new_key), ()

        return _scan(
            f,
            (training_state, env_state, buffer_state, key),
            (),
            length=num_prefill_actor_steps,
        )[0]

    def training_epoch(
        training_state: TrainingState,
        env_state: envs.State,
        buffer_state: ReplayBufferState,
        key: PRNGKey,
    ) -> Tuple[TrainingState, envs.State, ReplayBufferState, Metrics]:
        def f(carry, unused_t):
            ts, es, bs, k = carry
            k, new_key = jax.random.split(k)
            ts, es, bs, metrics = training_step(ts, es, bs, k)
            return (ts, es, bs, new_key), metrics

        (training_state, env_state, buffer_state, key), metrics = _scan(
            f,
            (training_state, env_state, buffer_state, key),
            (),
            length=num_training_steps_per_epoch,
        )
        metrics = jax.tree_util.tree_map(jnp.mean, metrics)
        return training_state, env_state, buffer_state, metrics

    # Note that this is NOT a pure jittable method.
    def training_epoch_with_timing(
        training_state: TrainingState,
        env_state: envs.State,
        buffer_state: ReplayBufferState,
        key: PRNGKey,
    ) -> Tuple[TrainingState, envs.State, ReplayBufferState, Metrics]:
        nonlocal training_walltime  # type: ignore
        t = time.time()
        (training_state, env_state, buffer_state, metrics) = training_epoch(
            training_state, env_state, buffer_state, key
        )
        metrics = jax.tree_util.tree_map(jnp.mean, metrics)
        jax.tree_util.tree_map(lambda x: x.block_until_ready(), metrics)

        epoch_training_time = time.time() - t
        training_walltime += epoch_training_time
        sps = (
            env_steps_per_actor_step * num_training_steps_per_epoch
        ) / epoch_training_time
        metrics = {
            "training/sps": sps,
            "training/walltime": training_walltime,
            **{f"training/{name}": value for name, value in metrics.items()},
        }
        return (
            training_state,
            env_state,
            buffer_state,
            metrics,
        )  # pytype: disable=bad-return-type  # py311-upgrade

    global_key, local_key = jax.random.split(rng)
    # Training state init
    training_state = _init_training_state(
        key=global_key,
        obs_size=obs_size,
        sac_network=sac_network,
        alpha_optimizer=alpha_optimizer,
        policy_optimizer=policy_optimizer,
        qr_optimizer=qr_optimizer,
        qc_optimizer=qc_optimizer,
        penalizer_params=penalizer_params,
    )
    del global_key

    local_key, rb_key, env_key, eval_key = jax.random.split(local_key, 4)

    # Env init
<<<<<<< HEAD
    env_keys = jax.random.split(env_key, num_trajectories_per_env * num_envs)
    env_keys = jnp.reshape(
        env_keys,
        (num_trajectories_per_env, -1) + env_keys.shape[1:],
    )
    if num_trajectories_per_env == 1:
        env_keys = env_keys.squeeze(0)
=======
    env_keys = jax.random.split(env_key, num_envs)
>>>>>>> 291aa02a
    reset_fn = jax.jit(env.reset)
    env_state = reset_fn(env_keys)

    # Replay buffer init
    buffer_state = replay_buffer.init(rb_key)

    if not eval_env:
        eval_env = environment
    evaluator = ConstraintsEvaluator(
        eval_env,
        functools.partial(make_policy, deterministic=deterministic_eval),
        num_eval_envs=num_eval_envs,
        episode_length=episode_length,
        action_repeat=action_repeat,
        key=eval_key,
    )

    # Run initial eval
    metrics = {}
    if num_evals > 1:
        metrics = evaluator.run_evaluation(
            (training_state.normalizer_params, training_state.policy_params),
            training_metrics={},
        )
        logging.info(metrics)
        progress_fn(0, metrics)

    # Create and initialize the replay buffer.
    t = time.time()
    prefill_key, local_key = jax.random.split(local_key)
    training_state, env_state, buffer_state, _ = prefill_replay_buffer(
        training_state, env_state, buffer_state, prefill_key
    )

    replay_size = jnp.sum(replay_buffer.size(buffer_state))
    logging.info("replay size after prefill %s", replay_size)
    assert replay_size >= min_replay_size
    training_walltime = time.time() - t

    current_step = 0
    for _ in range(num_evals_after_init):
        logging.info("step %s", current_step)
        # Optimization
        epoch_key, local_key = jax.random.split(local_key)
        (
            training_state,
            env_state,
            buffer_state,
            training_metrics,
        ) = training_epoch_with_timing(
            training_state, env_state, buffer_state, epoch_key
        )
<<<<<<< HEAD
        reset_keys = jax.random.split(epoch_key, num_trajectories_per_env * num_envs)
        reset_keys = jnp.reshape(
            reset_keys,
            (num_trajectories_per_env, -1) + reset_keys.shape[1:],
        )
        if num_trajectories_per_env == 1:
            reset_keys = reset_keys.squeeze(0)
=======
        reset_keys = jax.random.split(epoch_key, num_envs)
>>>>>>> 291aa02a
        env_state = reset_fn(reset_keys)
        current_step = int(training_state.env_steps)

        # Eval and logging
        if checkpoint_logdir:
            # Save current policy.
            params = (
                training_state.normalizer_params,
                training_state.policy_params,
            )
            path = f"{checkpoint_logdir}_sac_{current_step}.pkl"
            model.save_params(path, params)

        # Run evals.
        metrics = evaluator.run_evaluation(
            (training_state.normalizer_params, training_state.policy_params),
            training_metrics,
        )
        logging.info(metrics)
        progress_fn(current_step, metrics)

    total_steps = current_step
    assert total_steps >= num_timesteps
    params = (training_state.normalizer_params, training_state.policy_params)
    logging.info("total steps: %s", total_steps)
    return make_policy, params, metrics<|MERGE_RESOLUTION|>--- conflicted
+++ resolved
@@ -247,11 +247,7 @@
     }
     if safe:
         extras["state_extras"]["cost"] = jnp.zeros(())  # type: ignore
-<<<<<<< HEAD
-    if propagation is not None:
-=======
     if isinstance(cost_robustness, UCBCost):
->>>>>>> 291aa02a
         extras["state_extras"]["disagreement"] = jnp.zeros(())  # type: ignore
     dummy_transition = Transition(  # pytype: disable=wrong-arg-types  # jax-ndarray
         observation=dummy_obs,
@@ -590,17 +586,7 @@
     local_key, rb_key, env_key, eval_key = jax.random.split(local_key, 4)
 
     # Env init
-<<<<<<< HEAD
-    env_keys = jax.random.split(env_key, num_trajectories_per_env * num_envs)
-    env_keys = jnp.reshape(
-        env_keys,
-        (num_trajectories_per_env, -1) + env_keys.shape[1:],
-    )
-    if num_trajectories_per_env == 1:
-        env_keys = env_keys.squeeze(0)
-=======
     env_keys = jax.random.split(env_key, num_envs)
->>>>>>> 291aa02a
     reset_fn = jax.jit(env.reset)
     env_state = reset_fn(env_keys)
 
@@ -653,17 +639,7 @@
         ) = training_epoch_with_timing(
             training_state, env_state, buffer_state, epoch_key
         )
-<<<<<<< HEAD
-        reset_keys = jax.random.split(epoch_key, num_trajectories_per_env * num_envs)
-        reset_keys = jnp.reshape(
-            reset_keys,
-            (num_trajectories_per_env, -1) + reset_keys.shape[1:],
-        )
-        if num_trajectories_per_env == 1:
-            reset_keys = reset_keys.squeeze(0)
-=======
         reset_keys = jax.random.split(epoch_key, num_envs)
->>>>>>> 291aa02a
         env_state = reset_fn(reset_keys)
         current_step = int(training_state.env_steps)
 
