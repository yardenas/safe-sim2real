--- conflicted
+++ resolved
@@ -105,21 +105,12 @@
     if mbpo_network.qc_network is not None:
         backup_qc_params = mbpo_network.qc_network.init(key_qr)
         assert qc_optimizer is not None
-<<<<<<< HEAD
         backup_qc_optimizer_state = qc_optimizer.init(backup_qc_params)
     else:
         backup_qc_params = None
         backup_qc_optimizer_state = None
-=======
-        qc_optimizer_state = qc_optimizer.init(qc_params)
-        backup_qr_params = qr_params
-        backup_qr_optimizer_state = qr_optimizer_state
-    else:
-        qc_params = None
-        qc_optimizer_state = None
         backup_qr_params = None
         backup_qr_optimizer_state = None
->>>>>>> 330d5101
     if isinstance(obs_size, Mapping):
         obs_shape = {
             k: specs.Array(v, jnp.dtype("float32")) for k, v in obs_size.items()
@@ -131,9 +122,10 @@
         behavior_policy_optimizer_state=policy_optimizer_state,
         behavior_policy_params=policy_params,
         backup_policy_params=policy_params,
-<<<<<<< HEAD
         behavior_qr_optimizer_state=qr_optimizer_state,
         behavior_qr_params=qr_params,
+        backup_qr_optimizer_state=backup_qr_optimizer_state,
+        backup_qr_params=backup_qr_params,
         behavior_qc_optimizer_state=backup_qc_optimizer_state,
         behavior_qc_params=backup_qc_params,
         behavior_target_qr_params=qr_params,
@@ -141,16 +133,6 @@
         backup_qc_params=backup_qc_params,
         backup_qc_optimizer_state=backup_qc_optimizer_state,
         backup_target_qc_params=backup_qc_params,
-=======
-        qr_optimizer_state=qr_optimizer_state,
-        qr_params=qr_params,
-        backup_qr_optimizer_state=backup_qr_optimizer_state,
-        backup_qr_params=backup_qr_params,
-        qc_optimizer_state=qc_optimizer_state,
-        qc_params=qc_params,
-        target_qr_params=qr_params,
-        target_qc_params=qc_params,
->>>>>>> 330d5101
         model_params=model_params,
         model_optimizer_state=model_optimizer_state,
         gradient_steps=jnp.zeros(()),
@@ -345,15 +327,10 @@
             normalizer_params=ts_normalizer_params,
             behavior_policy_params=params[1],
             backup_policy_params=params[1],
-<<<<<<< HEAD
             behavior_qr_params=params[3],
+            backup_qr_params=params[3],
             behavior_qc_params=params[4] if safe else None,
             backup_qc_params=params[4] if safe else None,
-=======
-            qr_params=params[3],
-            backup_qr_params=params[3],
-            qc_params=params[4] if safe else None,
->>>>>>> 330d5101
         )
     make_planning_policy = mbpo_networks.make_inference_fn(mbpo_network)
     if safe:
@@ -425,12 +402,7 @@
 
     make_model_env = functools.partial(
         create_model_env,
-<<<<<<< HEAD
-        model_network=mbpo_network.model_network,
-        qc_network=mbpo_network.qc_network if safe and penalizer is None else None,
-=======
         mbpo_network=mbpo_network,
->>>>>>> 330d5101
         action_size=action_size,
         observation_size=obs_size,
         ensemble_selection=model_propagation,
@@ -469,14 +441,9 @@
         pessimism,
         model_to_real_data_ratio,
         budget_scaling_fun,
-<<<<<<< HEAD
-        reward_termination,
         use_termination,
         penalizer,
         safety_budget,
-=======
-        use_termination=use_termination,
->>>>>>> 330d5101
     )
 
     def prefill_replay_buffer(
