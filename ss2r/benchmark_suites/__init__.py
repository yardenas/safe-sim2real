import functools

import jax
from brax import envs
from mujoco_playground import locomotion

<<<<<<< HEAD
=======
from ss2r.algorithms.mbpo.wrappers import TrackOnlineCostsInObservation
from ss2r.algorithms.ppo.wrappers import Saute
>>>>>>> 702ff38b
from ss2r.benchmark_suites import brax, mujoco_playground, safety_gym
from ss2r.benchmark_suites.brax.ant import ant
from ss2r.benchmark_suites.brax.cartpole import cartpole
from ss2r.benchmark_suites.brax.humanoid import humanoid
from ss2r.benchmark_suites.mujoco_playground.cartpole import cartpole as dm_cartpole
from ss2r.benchmark_suites.mujoco_playground.go1_joystick import go1_joystick
from ss2r.benchmark_suites.mujoco_playground.go2_joystick import (
    getup,
    handstand,
    joystick,
)
from ss2r.benchmark_suites.mujoco_playground.humanoid import humanoid as dm_humanoid
from ss2r.benchmark_suites.mujoco_playground.quadruped import quadruped
from ss2r.benchmark_suites.mujoco_playground.walker import walker
from ss2r.benchmark_suites.rccar import rccar
from ss2r.benchmark_suites.safety_gym import go_to_goal
from ss2r.benchmark_suites.utils import get_domain_name, get_task_config
from ss2r.benchmark_suites.wrappers import (
    ActionObservationDelayWrapper,
    FrameActionStack,
    Saute,
    SPiDR,
    wrap,
)

locomotion.register_environment(
    "Go2JoystickFlatTerrain",
    functools.partial(joystick.Joystick, task="flat_terrain"),
    joystick.default_config,
)
locomotion.register_environment(
    "Go2JoystickRoughTerrain",
    functools.partial(joystick.Joystick, task="rough_terrain"),
    joystick.default_config,
)
locomotion.register_environment("Go2Getup", getup.Getup, getup.default_config)
locomotion.register_environment(
    "Go2Handstand", handstand.Handstand, handstand.default_config
)
locomotion.register_environment(
    "Go2Footstand", handstand.Footstand, handstand.default_config
)


def get_wrap_env_fn(cfg):
    if "propagation" not in cfg.agent:
        out = lambda env: env, lambda env: env
    elif cfg.agent.propagation.name == "spidr":

        def fn(env):
            key = jax.random.PRNGKey(cfg.training.seed)
            env = SPiDR(
                env,
                prepare_randomization_fn(
                    key,
                    cfg.agent.propagation.num_envs,
                    cfg.environment.train_params,
                    cfg.environment.task_name,
                ),
                cfg.agent.propagation.num_envs,
                cfg.agent.propagation.lambda_,
                cfg.agent.propagation.alpha,
            )
            return env

        out = fn, lambda env: env
    else:
        raise ValueError("Propagation method not provided.")
    if "penalizer" in cfg.agent and cfg.agent.penalizer.name == "saute":

        def saute_train(env):
            env = out[0](env)
            env = Saute(
                env,
                cfg.agent.safety_discounting,
                cfg.training.safety_budget,
                cfg.agent.penalizer.penalty,
                cfg.agent.penalizer.terminate,
                cfg.agent.penalizer.termination_probability,
            )
            return env

        def saute_eval(env):
            env = out[1](env)
            env = Saute(
                env,
                cfg.agent.safety_discounting,
                cfg.training.safety_budget,
                0.0,
                False,
            )
            return env

<<<<<<< HEAD
        return saute_train, saute_eval
=======
        out = saute_train, saute_eval

    # TODO (manu): use another flag than safe because we
    # might implement other baselines for safety
    if cfg.agent.name == "mbpo" and cfg.training.safe:

        def safe_mbpo_train(env):
            env = TrackOnlineCostsInObservation(env, cfg.agent.safety_discounting)
            return env

        def safe_mbpo_eval(env):
            env = TrackOnlineCostsInObservation(env, cfg.agent.safety_discounting)
            return env

        out = safe_mbpo_train, safe_mbpo_eval

>>>>>>> 702ff38b
    return out


def make(cfg, train_wrap_env_fn=lambda env: env, eval_wrap_env_fn=lambda env: env):
    domain_name = get_domain_name(cfg)
    if domain_name == "brax":
        return make_brax_envs(cfg, train_wrap_env_fn, eval_wrap_env_fn)
    elif domain_name == "rccar":
        return make_rccar_envs(cfg, train_wrap_env_fn, eval_wrap_env_fn)
    elif domain_name == "mujoco_playground":
        return make_mujoco_playground_envs(cfg, train_wrap_env_fn, eval_wrap_env_fn)
    elif domain_name == "safety_gym":
        return make_safety_gym_envs(cfg, train_wrap_env_fn, eval_wrap_env_fn)


def prepare_randomization_fn(key, num_envs, cfg, task_name):
    randomize_fn = lambda sys, rng: randomization_fns[task_name](sys, rng, cfg)
    v_randomization_fn = functools.partial(
        randomize_fn, rng=jax.random.split(key, num_envs)
    )
    vf_randomization_fn = lambda sys: v_randomization_fn(sys)  # type: ignore
    return vf_randomization_fn


def make_rccar_envs(cfg, train_wrap_env_fn, eval_wrap_env_fn):
    task_cfg = dict(get_task_config(cfg))
    task_cfg.pop("domain_name")
    task_cfg.pop("task_name")
    train_car_params = task_cfg.pop("train_params")
    eval_car_params = task_cfg.pop("eval_params")
    train_key, eval_key = jax.random.split(jax.random.PRNGKey(cfg.training.seed))
    action_delay, obs_delay = (
        task_cfg.pop("action_delay"),
        task_cfg.pop("observation_delay"),
    )
    sliding_window = task_cfg.pop("sliding_window")
    train_env = rccar.RCCar(train_car_params["nominal"], **task_cfg)
    train_env = train_wrap_env_fn(train_env)
    if action_delay > 0 or obs_delay > 0:
        train_env = ActionObservationDelayWrapper(
            train_env, action_delay=action_delay, obs_delay=obs_delay
        )
    if sliding_window > 0:
        train_env = FrameActionStack(train_env, num_stack=sliding_window)
    train_randomization_fn = (
        prepare_randomization_fn(
            train_key,
            cfg.training.num_envs,
            train_car_params,
            cfg.environment.task_name,
        )
        if cfg.training.train_domain_randomization
        else None
    )
    train_env = wrap(
        train_env,
        episode_length=cfg.training.episode_length,
        action_repeat=cfg.training.action_repeat,
        randomization_fn=train_randomization_fn,
        augment_state=False,
    )
    eval_env = rccar.RCCar(eval_car_params["nominal"], **task_cfg)
    eval_env = eval_wrap_env_fn(eval_env)
    if action_delay > 0 or obs_delay > 0:
        eval_env = ActionObservationDelayWrapper(
            eval_env, action_delay=action_delay, obs_delay=obs_delay
        )
    if sliding_window > 0:
        eval_env = FrameActionStack(eval_env, num_stack=sliding_window)
    eval_randomization_fn = (
        prepare_randomization_fn(
            eval_key,
            cfg.training.num_eval_envs,
            eval_car_params,
            cfg.environment.task_name,
        )
        if cfg.training.eval_domain_randomization
        else None
    )
    eval_env = wrap(
        eval_env,
        episode_length=cfg.training.episode_length,
        action_repeat=cfg.training.action_repeat,
        randomization_fn=eval_randomization_fn,
        augment_state=False,
    )
    return train_env, eval_env


def make_brax_envs(cfg, train_wrap_env_fn, eval_wrap_env_fn):
    task_cfg = get_task_config(cfg)
    train_env = envs.get_environment(
        task_cfg.task_name, backend=cfg.environment.backend, **task_cfg.task_params
    )
    train_env = train_wrap_env_fn(train_env)
    eval_env = envs.get_environment(
        task_cfg.task_name, backend=cfg.environment.backend, **task_cfg.task_params
    )
    eval_env = eval_wrap_env_fn(eval_env)
    train_key, eval_key = jax.random.split(jax.random.PRNGKey(cfg.training.seed))
    train_randomization_fn = (
        prepare_randomization_fn(
            train_key, cfg.training.num_envs, task_cfg.train_params, task_cfg.task_name
        )
        if cfg.training.train_domain_randomization
        else None
    )
    train_env = wrap(
        train_env,
        episode_length=cfg.training.episode_length,
        action_repeat=cfg.training.action_repeat,
        randomization_fn=train_randomization_fn,
        augment_state=False,
        hard_resets=cfg.training.hard_resets,
    )
    eval_randomization_fn = prepare_randomization_fn(
        eval_key, cfg.training.num_eval_envs, task_cfg.eval_params, task_cfg.task_name
    )
    eval_env = wrap(
        eval_env,
        episode_length=cfg.training.episode_length,
        action_repeat=cfg.training.action_repeat,
        randomization_fn=eval_randomization_fn
        if cfg.training.eval_domain_randomization
        else None,
        augment_state=False,
    )
    return train_env, eval_env


def make_mujoco_playground_envs(cfg, train_wrap_env_fn, eval_wrap_env_fn):
    from ml_collections import config_dict
    from mujoco_playground import registry

    from ss2r.benchmark_suites.mujoco_playground import wrap_for_brax_training

    task_cfg = get_task_config(cfg)
    task_params = config_dict.ConfigDict(task_cfg.task_params)
    train_env = registry.load(task_cfg.task_name, config=task_params)
    train_env = train_wrap_env_fn(train_env)
    eval_env = registry.load(task_cfg.task_name, config=task_params)
    eval_env = eval_wrap_env_fn(eval_env)
    train_key, eval_key = jax.random.split(jax.random.PRNGKey(cfg.training.seed))
    train_randomization_fn = (
        prepare_randomization_fn(
            train_key, cfg.training.num_envs, task_cfg.train_params, task_cfg.task_name
        )
        if cfg.training.train_domain_randomization
        else None
    )
    train_env = wrap_for_brax_training(
        train_env,
        randomization_fn=train_randomization_fn,
        episode_length=cfg.training.episode_length,
        action_repeat=cfg.training.action_repeat,
        augment_state=False,
        hard_resets=cfg.training.hard_resets,
    )
    eval_randomization_fn = (
        prepare_randomization_fn(
            eval_key,
            cfg.training.num_eval_envs,
            task_cfg.eval_params,
            task_cfg.task_name,
        )
        if cfg.training.eval_domain_randomization
        else None
    )
    eval_env = wrap_for_brax_training(
        eval_env,
        episode_length=cfg.training.episode_length,
        action_repeat=cfg.training.action_repeat,
        randomization_fn=eval_randomization_fn,
        augment_state=False,
    )
    return train_env, eval_env


def make_safety_gym_envs(cfg, train_wrap_env_fn, eval_wrap_env_fn):
    from ss2r.benchmark_suites.mujoco_playground import wrap_for_brax_training
    from ss2r.benchmark_suites.safety_gym import go_to_goal

    task_cfg = get_task_config(cfg)
    train_env = go_to_goal.GoToGoal()
    train_env = train_wrap_env_fn(train_env)
    eval_env = go_to_goal.GoToGoal()
    train_key, eval_key = jax.random.split(jax.random.PRNGKey(cfg.training.seed))
    train_randomization_fn = (
        prepare_randomization_fn(
            train_key, cfg.training.num_envs, task_cfg.train_params, task_cfg.task_name
        )
        if cfg.training.train_domain_randomization
        else None
    )
    train_env = wrap_for_brax_training(
        train_env,
        randomization_fn=train_randomization_fn,
        episode_length=cfg.training.episode_length,
        action_repeat=cfg.training.action_repeat,
        augment_state=False,
        hard_resets=cfg.training.hard_resets,
    )
    eval_randomization_fn = (
        prepare_randomization_fn(
            eval_key,
            cfg.training.num_eval_envs,
            task_cfg.eval_params,
            task_cfg.task_name,
        )
        if cfg.training.eval_domain_randomization
        else None
    )
    eval_env = wrap_for_brax_training(
        eval_env,
        episode_length=cfg.training.episode_length,
        action_repeat=cfg.training.action_repeat,
        randomization_fn=eval_randomization_fn,
        augment_state=False,
    )
    return train_env, eval_env


randomization_fns = {
    "cartpole": cartpole.domain_randomization,
    "cartpole_safe": cartpole.domain_randomization,
    "rccar": rccar.domain_randomization,
    "humanoid": humanoid.domain_randomization,
    "humanoid_safe": humanoid.domain_randomization,
    "Go1JoystickFlatTerrain": go1_joystick.domain_randomization,
    "Go1JoystickRoughTerrain": go1_joystick.domain_randomization,
    "SafeJointGo1JoystickFlatTerrain": go1_joystick.domain_randomization,
    "SafeFlipGo1JoystickFlatTerrain": go1_joystick.domain_randomization,
    "SafeJointTorqueGo1JoystickFlatTerrain": go1_joystick.domain_randomization,
    "Go2JoystickFlatTerrain": go1_joystick.domain_randomization,
    "Go2JoystickRoughTerrain": go1_joystick.domain_randomization,
    "ant": ant.domain_randomization,
    "ant_safe": ant.domain_randomization,
    "QuadrupedWalk": quadruped.domain_randomization,
    "QuadrupedRun": quadruped.domain_randomization,
    "SafeQuadrupedWalk": quadruped.domain_randomization,
    "SafeQuadrupedRun": quadruped.domain_randomization,
    "WalkerWalk": walker.domain_randomization,
    "WalkerRun": walker.domain_randomization,
    "SafeWalkerWalk": walker.domain_randomization,
    "SafeWalkerRun": walker.domain_randomization,
    "SafeCartpoleSwingup": dm_cartpole.domain_randomization,
    "SafeCartpoleSwingupSparse": dm_cartpole.domain_randomization,
    "SafeCartpoleBalanceSparse": dm_cartpole.domain_randomization,
    "SafeCartpoleBalance": dm_cartpole.domain_randomization,
    "CartpoleSwingup": dm_cartpole.domain_randomization,
    "CartpoleSwingupSparse": dm_cartpole.domain_randomization,
    "CartpoleBalanceSparse": dm_cartpole.domain_randomization,
    "CartpoleBalance": dm_cartpole.domain_randomization,
    "HumanoidWalk": dm_humanoid.domain_randomization,
    "SafeHumanoidWalk": dm_humanoid.domain_randomization,
    "go_to_goal": go_to_goal.domain_randomization,
}

render_fns = {
    "cartpole": brax.render,
    "cartpole_safe": brax.render,
    "humanoid": functools.partial(brax.render, camera="track"),
    "humanoid_safe": functools.partial(brax.render, camera="track"),
    "ant": functools.partial(brax.render, camera="track"),
    "ant_safe": functools.partial(brax.render, camera="track"),
    "rccar": rccar.render,
    "Go1JoystickFlatTerrain": functools.partial(
        mujoco_playground.render, camera="track"
    ),
    "Go1JoystickRoughTerrain": functools.partial(
        mujoco_playground.render, camera="track"
    ),
    "SafeJointGo1JoystickFlatTerrain": functools.partial(
        mujoco_playground.render, camera="track"
    ),
    "SafeFlipGo1JoystickFlatTerrain": functools.partial(
        mujoco_playground.render, camera="track"
    ),
    "SafeJointTorqueGo1JoystickFlatTerrain": functools.partial(
        mujoco_playground.render, camera="track"
    ),
    "Go2JoystickFlatTerrain": functools.partial(
        mujoco_playground.render, camera="track"
    ),
    "Go2JoystickRoughTerrain": functools.partial(
        mujoco_playground.render, camera="track"
    ),
    "SafeCartpoleSwingup": functools.partial(mujoco_playground.render),
    "SafeCartpoleSwingupSparse": functools.partial(mujoco_playground.render),
    "SafeCartpoleBalanceSparse": functools.partial(mujoco_playground.render),
    "SafeCartpoleBalance": functools.partial(mujoco_playground.render),
    "CartpoleSwingup": functools.partial(mujoco_playground.render),
    "CartpoleSwingupSparse": functools.partial(mujoco_playground.render),
    "CartpoleBalanceSparse": functools.partial(mujoco_playground.render),
    "CartpoleBalance": functools.partial(mujoco_playground.render),
    "QuadrupedWalk": functools.partial(mujoco_playground.render, camera="x"),
    "QuadrupedRun": functools.partial(mujoco_playground.render, camera="x"),
    "SafeQuadrupedWalk": functools.partial(mujoco_playground.render, camera="x"),
    "SafeQuadrupedRun": functools.partial(mujoco_playground.render, camera="x"),
    "WalkerWalk": functools.partial(mujoco_playground.render, camera="side"),
    "WalkerRun": functools.partial(mujoco_playground.render, camera="side"),
    "SafeWalkerWalk": functools.partial(mujoco_playground.render, camera="side"),
    "SafeWalkerRun": functools.partial(mujoco_playground.render, camera="side"),
    "HumanoidWalk": mujoco_playground.render,
    "SafeHumanoidWalk": mujoco_playground.render,
    "go_to_goal": functools.partial(safety_gym.render, camera="fixedfar"),
}<|MERGE_RESOLUTION|>--- conflicted
+++ resolved
@@ -4,11 +4,7 @@
 from brax import envs
 from mujoco_playground import locomotion
 
-<<<<<<< HEAD
-=======
 from ss2r.algorithms.mbpo.wrappers import TrackOnlineCostsInObservation
-from ss2r.algorithms.ppo.wrappers import Saute
->>>>>>> 702ff38b
 from ss2r.benchmark_suites import brax, mujoco_playground, safety_gym
 from ss2r.benchmark_suites.brax.ant import ant
 from ss2r.benchmark_suites.brax.cartpole import cartpole
@@ -102,10 +98,7 @@
             )
             return env
 
-<<<<<<< HEAD
         return saute_train, saute_eval
-=======
-        out = saute_train, saute_eval
 
     # TODO (manu): use another flag than safe because we
     # might implement other baselines for safety
@@ -121,7 +114,6 @@
 
         out = safe_mbpo_train, safe_mbpo_eval
 
->>>>>>> 702ff38b
     return out
 
 
